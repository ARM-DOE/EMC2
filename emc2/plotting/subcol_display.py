--- conflicted
+++ resolved
@@ -95,11 +95,7 @@
         self.axes[subplot_index].set_xlim(x_range)
 
     def change_plot_to_class_mask(self, cbar, class_legend=None, variable=None, cbar_label="",
-<<<<<<< HEAD
-                                  cmap=None, **kwargs):
-=======
                                   cmap=None, convert_zeros_to_nan=False, **kwargs):
->>>>>>> 4d32c203
         """
         Updates the colorbar to show phase classification.
 
@@ -118,12 +114,9 @@
         cmap: ListedColormap object
             colormap to use in the colorbar. If None, using tab20c(N), where N is the number of
             classes.
-<<<<<<< HEAD
-=======
         convert_zeros_to_nan: bool
             If True, assuming that the plotted classification mask has all the zeros converted
             to nans, i.e., 'convert_zeros_to_nan' was True when the classification method was called.
->>>>>>> 4d32c203
 
         Returns
         -------
@@ -137,20 +130,6 @@
             class_legend = self.model.ds[variable].attrs["legend"]
         l_legend = len(class_legend)
         if cmap is None:
-<<<<<<< HEAD
-            cmap = cm.get_cmap("tab20c", lut=l_legend)
-
-        cm.ScalarMappable.set_clim(cbar.mappable, vmin=0.5, vmax=l_legend+0.5)
-        cm.ScalarMappable.set_cmap(cbar.mappable, cmap=cmap)
-        cbar.set_ticks([x for x in np.arange(1, l_legend+1)])
-        cbar.set_ticklabels(class_legend)
-        cbar.set_label(cbar_label)
-
-        cbar.set_label(cbar_label)
-        return cbar
-
-    def plot_subcolumn_timeseries(self, column_no, pressure_coords=True, title=None,
-=======
             if  convert_zeros_to_nan:
                 cmap = cm.get_cmap("tab20c", lut=l_legend)
             else:
@@ -172,7 +151,6 @@
         return cbar
 
     def plot_subcolumn_timeseries(self, variable, column_no=0, pressure_coords=True, title=None,
->>>>>>> 4d32c203
                                   subplot_index=(0, ), colorbar=True, cbar_label=None,
                                   log_plot=False, Mask_array=None, x_range=None, y_range=None,
                                   **kwargs):
