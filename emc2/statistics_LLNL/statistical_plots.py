import copy
import matplotlib.dates as mdates
import matplotlib.colors as colors
from scipy import interpolate
import matplotlib.pyplot as plt
import matplotlib
import numpy as np
import warnings
warnings.filterwarnings("ignore")


<<<<<<< HEAD
def plot_radar_CFAD(Ze_EDGES, newgrid_mid, cfaddbz35_cal_alltime, save_flag, fig_path, fig_name):
=======
def plot_column_input_q_timeseries(self, variable,column_no=0, pressure_coords=True, title=None,
                              subplot_index=(0, ), colorbar=True, cbar_label=None,
                              log_plot=False, Mask_array=None, hatched_mask=False,
                              x_range=None, y_range=None, x_dateformat="%b%d-%H",
                              x_rotation=30., **kwargs):
    """
    Plots timeseries of subcolumn parameters for a given variable and subcolumn.
    In the case of a 2D (time x height) field, plotting a time-height curtain.
    
    Parameters
    ----------
    variable: str
        The subcolumn variable to plot.
    column_no: int
        column index
    pressure_coords: bool
        Set to true to plot in pressure coordinates, false to height coordinates.
    title: str or None
        The title of the plot. Set to None to have EMC^2 generate a title for you.
    subplot_index: tuple
        The index of the subplot to make the plot in.
    colorbar: bool
        If true, plot the colorbar.
    cbar_label: None or str
        The colorbar label. Set to None to provide a default label.
    log_plot: bool
        Set to true to plot variable in logarithmic space.
    Mask_array: bool, int, or float (same dims as "variable")
        Set to true or to other values greater than 0 in grid cells to make them transparent.
    hatched_mask: bool or str
        True - masked areas show masked '/' pattern, False - Masked area is transparent,
        str - use the str as the hatch pattern (see:
        https://matplotlib.org/stable/gallery/shapes_and_collections/hatch_demo.html).
    x_range: tuple, list, or None
        The x range of the plot (also accepts datetime64 format).
    y_range: tuple, list, or None
        The y range of the plot.
    x_dateformat: str
        Date format for the x-axis.
    x_rotation: float
        x-axis label rotation for a date axis.
    Additional keyword arguments are passed into matplotlib's matplotlib.pyplot.pcolormesh.
    Returns
    -------
    axes: Matplotlib axes handle
        The matplotlib axes handle of the plot.
    cbar: Matplotlib axes handle
        The matplotlib colorbar handle of the plot.
    """
    ds_name = [x for x in self._obj.keys()][0]
    if len(self.model.ds[variable].dims) == 3:
        my_ds = self._obj[ds_name].sel(subcolumn=column_no)
    else:
        my_ds = self._obj[ds_name]
    x_variable = self.model.time_dim
    if pressure_coords:
        y_variable = self.model.height_dim
    else:
        y_variable = self.model.z_field

    x_label = 'Time [UTC]'
    #y_label = self.set_axis_label(my_ds, y_variable)
    y_label ='Height [km]' # Jingjing changed


    if pressure_coords:
        x = my_ds[x_variable].values
        y = my_ds[y_variable].values
        x, y = np.meshgrid(x, y)
    else:
        x = my_ds[x_variable].values
        if my_ds[y_variable].ndim == 2:
            y = np.mean(my_ds[y_variable].values, axis=0)
        else:
            y = my_ds[y_variable].values
        p = my_ds[self.model.height_dim].values
        x, p = np.meshgrid(x, p)
        
    y=y/1000. # to km

    
    #modified    
    var_array = my_ds[variable].values.T *1000. # unit change to g /kg    
    
    
    if Mask_array is not None:
        Mask_array = Mask_array.T
        if Mask_array.shape == var_array.shape:
            if not hatched_mask:
                var_array = np.where(Mask_array <= 0, var_array, np.nan)
        else:
            print("Mask dimensions " + str(Mask_array.shape) +
                  " are different than in the requested field " +
                  str(var_array.shape) + " - ignoring mask")
    if y_range is not None:
        self.axes[subplot_index].set_ylim(y_range)
    if x_range is not None:
        self.axes[subplot_index].set_xlim(x_range)

    if np.issubdtype(x.dtype, np.datetime64):
        date_xaxis = True
        x = mdates.date2num([y for y in x])
    else:
        date_xaxis = False

    if log_plot is True:
        if 'vmin' in kwargs.keys():
            vmin = kwargs['vmin']
            del kwargs['vmin']
        if 'vmax' in kwargs.keys():
            vmax = kwargs['vmax']
            del kwargs['vmax']
        mesh = self.axes[subplot_index].pcolormesh(x, y, var_array, norm=colors.LogNorm(vmin=vmin, vmax=vmax),
                                                   **kwargs)
    else:
        mesh = self.axes[subplot_index].pcolormesh(x, y, var_array, **kwargs)
    if isinstance(hatched_mask, str):
        hatch = hatched_mask
        hatched_mask = True
    else:
        hatch = '\\/...'
    if hatched_mask:
        self.axes[subplot_index].pcolor(x, y, np.ma.masked_where(Mask_array == 0, np.ones_like(var_array)),
                                        hatch=hatch, alpha=0.)

    if date_xaxis:
        self.axes[subplot_index].xaxis.set_major_formatter(mdates.DateFormatter(x_dateformat))
        for label in self.axes[subplot_index].get_xticklabels(which='major'):
            label.set(rotation=x_rotation, horizontalalignment='right')

    if title is None:
        self.axes[subplot_index].set_title(self.model.model_name + ' ' +
                                           np.datetime_as_string(self.model.ds[x_variable][0].values))
    else:
        self.axes[subplot_index].set_title(title)

    if pressure_coords:
        self.axes[subplot_index].invert_yaxis()
    self.axes[subplot_index].set_xlabel(x_label)
    self.axes[subplot_index].set_ylabel(y_label)
    if colorbar:
        cbar = plt.colorbar(mesh, ax=self.axes[subplot_index])
        cbar.set_label(cbar_label)
        return self.axes[subplot_index], cbar

    return self.axes[subplot_index]



# Height is in km rather than in pressure
def plot_regridded_CF_timeseries(self, var_array_3D, newgrid_mid,col_index,title=None,
                              subplot_index=(0, ), colorbar=True, cbar_label=None,
                              x_range=None, y_range=None, x_dateformat="%b%d-%H",
                              x_rotation=30., **kwargs):
    
    """
    Plots timeseries of cloud fraction
    
    Parameters
    ----------
    var_array_3D: float
        input variable, cloud fraction
    newgrid_mid: float
        vertical heights, unit: km
    col_index: int
        column index

    title: str or None
        The title of the plot. Set to None to have EMC^2 generate a title for you.
    subplot_index: tuple
        The index of the subplot to make the plot in.
    colorbar: bool
        If true, plot the colorbar.
    cbar_label: None or str
        The colorbar label. Set to None to provide a default label.
        
    x_range: tuple, list, or None
        The x range of the plot (also accepts datetime64 format).
    y_range: tuple, list, or None
        The y range of the plot.
    x_dateformat: str
        Date format for the x-axis.
    x_rotation: float
        x-axis label rotation for a date axis.
        
    Additional keyword arguments are passed into matplotlib's matplotlib.pyplot.pcolormesh.
    Returns
    -------
    axes: Matplotlib axes handle
        The matplotlib axes handle of the plot.
    cbar: Matplotlib axes handle
        The matplotlib colorbar handle of the plot.
    """
    
   
    
    ds_name = [x for x in self._obj.keys()][0]  #E3SM
    


    my_ds = self._obj[ds_name]
        
    # keep    
    x_variable = self.model.time_dim
    
    
    x_label = 'Time [UTC]'
    y_label ='Height [km]' # Jingjing changed


    x = my_ds[x_variable].values
    
    
    y = newgrid_mid #  m
    x, y = np.meshgrid(x, y)
    
    #  modified    
    var_array = np.squeeze(var_array_3D[:,:,col_index]).T
    var_array[var_array<=0]=np.nan  # can be with blue 
             
            
    if y_range is not None:
        self.axes[subplot_index].set_ylim(y_range)
       
    if x_range is not None:
        self.axes[subplot_index].set_xlim(x_range)

    if np.issubdtype(x.dtype, np.datetime64):
        date_xaxis = True
        x = mdates.date2num([y for y in x])
    else:
        date_xaxis = False
        
        
    mesh = self.axes[subplot_index].pcolormesh(x, y, var_array, **kwargs)
         
        
    if date_xaxis:
        self.axes[subplot_index].xaxis.set_major_formatter(mdates.DateFormatter(x_dateformat))
        for label in self.axes[subplot_index].get_xticklabels(which='major'):
            label.set(rotation=x_rotation, horizontalalignment='right')

    if title is None:
        self.axes[subplot_index].set_title(self.model.model_name + ' ' +
                                           np.datetime_as_string(self.model.ds[x_variable][0].values))
    else:
        self.axes[subplot_index].set_title(title)

        
    self.axes[subplot_index].set_xlabel(x_label)
    self.axes[subplot_index].set_ylabel(y_label)
    
    
    if colorbar:
        cbar = plt.colorbar(mesh, ax=self.axes[subplot_index])
        cbar.set_label(cbar_label)
        return self.axes[subplot_index], cbar

    return self.axes[subplot_index]



def plot_regridded_SR_timeseries(self, var_array_4D, newgrid_mid,col_index,subcol_index,title=None,
                              subplot_index=(0, ), colorbar=True, cbar_label=None,
                              x_range=None, y_range=None, x_dateformat="%b%d-%H",
                              x_rotation=30., **kwargs):

       
    
    """
    Plots timeseries of cloud fraction
    
    Parameters
    ----------
    var_array_4D: float
        input variable, lidar scattering ratio
    newgrid_mid: float
        vertical heights, unit: km
    col_index: int
        column index
    subcol_index: int
        subcolumn index
        
        
    title: str or None
        The title of the plot. Set to None to have EMC^2 generate a title for you.
    subplot_index: tuple
        The index of the subplot to make the plot in.
    colorbar: bool
        If true, plot the colorbar.
    cbar_label: None or str
        The colorbar label. Set to None to provide a default label.
        
    x_range: tuple, list, or None
        The x range of the plot (also accepts datetime64 format).
    y_range: tuple, list, or None
        The y range of the plot.
    x_dateformat: str
        Date format for the x-axis.
    x_rotation: float
        x-axis label rotation for a date axis.
        
    Additional keyword arguments are passed into matplotlib's matplotlib.pyplot.pcolormesh.
    Returns
    -------
    axes: Matplotlib axes handle
        The matplotlib axes handle of the plot.
    cbar: Matplotlib axes handle
        The matplotlib colorbar handle of the plot.
    """
    
    
    ds_name = [x for x in self._obj.keys()][0]  #E3SM
    

    my_ds = self._obj[ds_name]
        
    # keep    
    x_variable = self.model.time_dim
    

    x_label = 'Time [UTC]'

    y_label ='Height [m]' # Jingjing changed



    x = my_ds[x_variable].values
    y = newgrid_mid*1000. # from km to m
    x, y = np.meshgrid(x, y)
    
    
# jingjing modified    
    var_array = np.squeeze(var_array_4D[subcol_index,:,:,col_index]).T   
    var_array[var_array==0]=np.nan
    
            
            
    if y_range is not None:
        self.axes[subplot_index].set_ylim(y_range)
#        self.axes.set_ylim(y_range)        
        
    if x_range is not None:
        self.axes[subplot_index].set_xlim(x_range)

    if np.issubdtype(x.dtype, np.datetime64):
        date_xaxis = True
        x = mdates.date2num([y for y in x])
    else:
        date_xaxis = False
               

    mesh = self.axes[subplot_index].pcolormesh(x, y, var_array, **kwargs)
         
        
    if date_xaxis:
        self.axes[subplot_index].xaxis.set_major_formatter(mdates.DateFormatter(x_dateformat))
        for label in self.axes[subplot_index].get_xticklabels(which='major'):
            label.set(rotation=x_rotation, horizontalalignment='right')

    if title is None:
        self.axes[subplot_index].set_title(self.model.model_name + ' ' +
                                           np.datetime_as_string(self.model.ds[x_variable][0].values))
    else:
        self.axes[subplot_index].set_title(title)

        
    self.axes[subplot_index].set_xlabel(x_label)
    self.axes[subplot_index].set_ylabel(y_label)
    
    
    if colorbar:
        cbar = plt.colorbar(mesh, ax=self.axes[subplot_index])
        cbar.set_label(cbar_label)
        return self.axes[subplot_index], cbar

    return self.axes[subplot_index]




def plot_radar_CFAD(Ze_EDGES,newgrid_mid,cfaddbz35_cal_alltime,save_flag,fig_path,fig_name):

>>>>>>> 2ead199e
    """
    generate radar CFAD figure

    Parameters
    ----------
    Ze_EDGES: float
        radar CFAD bins, unit: dBZ
    newgrid_mid: float
        height, unit: km
    cfaddbz35_cal_alltime: float
        radar cfad, unit: none
    save_flag: float
        0 or 1, if save (1) the figure or not (0)
    fig_path: string
        output figure directory
    fig_name: string
        output figure name
    """

    # height
    levStat_km = copy.deepcopy(newgrid_mid)
    levStat_km_add0 = np.arange(len(levStat_km) + 1) * 0.48

    fig, ax = plt.subplots(nrows=1, ncols=1, figsize=(5, 8))
    clb_dy, clb_ddy = 0.15, 0.03

    cdict = {'red': ((0., 1, 1),
                     (0.05, 1, 1),
                     (0.11, 0, 0),
                     (0.66, 1, 1),
                     (0.89, 1, 1),
                     (1, 0.5, 0.5)),
             'green': ((0., 1, 1),
                       (0.05, 1, 1),
                       (0.11, 0, 0),
                       (0.375, 1, 1),
                       (0.64, 1, 1),
                       (0.91, 0, 0),
                       (1, 0, 0)),
             'blue': ((0., 1, 1),
                      (0.05, 1, 1),
                      (0.11, 1, 1),
                      (0.34, 1, 1),
                      (0.65, 0, 0),
                      (1, 0, 0))}

    palette = matplotlib.colors.LinearSegmentedColormap(
        'my_colormap', cdict, 256)

    c1 = ax.pcolormesh(Ze_EDGES, levStat_km_add0,
                       cfaddbz35_cal_alltime, cmap=palette, vmin=0.0, vmax=0.2)
    ax.set_xlabel('Ze bins [dBZ]')
    ax.set_ylabel('Height [km]')
    ax.set_title('Radar')
    x1 = np.array(ax.get_position())[0, 0]
    y1 = np.array(ax.get_position())[0, 1]
    ddx = np.array(ax.get_position())[1, 0]-np.array(ax.get_position())[0, 0]
    cb_ax = fig.add_axes([x1, y1-clb_dy, ddx, clb_ddy])
    clb = fig.colorbar(c1, cax=cb_ax, orientation='horizontal')
    clb.set_label('frequency')
    ax.set_xlim(-50, 10)
    ax.set_xticks(np.arange(7)*10-50)
    ax.set_ylim(0, 15)

    if save_flag == 'save':
        fig.savefig(f'{fig_path}/CFAD_Radar_{fig_name}.png', dpi=400)


def plot_lidar_SR_CFAD(SR_EDGES, newgrid_mid, cfadSR_cal_alltime, save_flag, fig_path, fig_name):
    """
    Generate lidar CFAD figure

    Parameters
    ----------
    SR_EDGES: float
        lidar SR CFAD bins, unit: none
    newgrid_mid: float
        height, unit: km
    cfadSR_cal_alltime: float
        lidar SR cfad, unit: none
    save_flag: float
        0 or 1, if save (1) the figure or not (0)
    fig_path: string
        output figure directory
    fig_name: string
        output figure name

    """

    # height
    levStat_km = copy.deepcopy(newgrid_mid)
    levStat_km_add0 = np.arange(len(levStat_km) + 1) * 0.48

    fig, ax = plt.subplots(nrows=1, ncols=1, figsize=(5, 8))
    clb_dy, clb_ddy = 0.15, 0.03

    cdict = {'red': ((0., 1, 1),
                     (0.05, 1, 1),
                     (0.11, 0, 0),
                     (0.66, 1, 1),
                     (0.89, 1, 1),
                     (1, 0.5, 0.5)),
             'green': ((0., 1, 1),
                       (0.05, 1, 1),
                       (0.11, 0, 0),
                       (0.375, 1, 1),
                       (0.64, 1, 1),
                       (0.91, 0, 0),
                       (1, 0, 0)),
             'blue': ((0., 1, 1),
                      (0.05, 1, 1),
                      (0.11, 1, 1),
                      (0.34, 1, 1),
                      (0.65, 0, 0),
                      (1, 0, 0))}

    palette = matplotlib.colors.LinearSegmentedColormap(
        'my_colormap', cdict, 256)

    SR_BINS_index = np.arange(len(SR_EDGES))

    c1 = ax.pcolormesh(SR_BINS_index, levStat_km_add0,
                       cfadSR_cal_alltime, cmap=palette, vmin=0.0, vmax=0.2)
    ax.set_xlabel('SR bins')
    ax.set_ylabel('Height [km]')
    ax.set_title('Lidar')

    x1 = np.array(ax.get_position())[0, 0]
    y1 = np.array(ax.get_position())[0, 1]
    ddx = np.array(ax.get_position())[1, 0] - np.array(ax.get_position())[0, 0]
    cb_ax = fig.add_axes([x1, y1-clb_dy, ddx, clb_ddy])
    clb = fig.colorbar(c1, cax=cb_ax, orientation='horizontal')
    clb.set_label('frequency')
    ax.set_ylim(0, 15)
    ax.set_xticks(np.arange(8) * 2)
    labels = np.array([0., 1.2, 5.0, 10.0, 20.0, 30.0, 50.0, 80.0])
    ax.set_xticklabels(labels)

    if save_flag == 'save':
        fig.savefig(f'{fig_path}/CFAD_SR_{fig_name}.png', dpi=400)

# plot radar lidar signal with all subcolumns


def plot_every_subcolumn_timeseries_radarlidarsignal(
        model, col_index, save_flag, fig_path, fig_name):
    """
    generate timeseries of radar and lidar signal from every subcolumn.

    Parameters
    ----------
    model: func:`emc2.core.Model` class
        The model to read in some of pre-calculated variables.
    col_index: int
        column index, unit: none
    save_flag: float
        0 or 1, if save (1) the figure or not (0)
    fig_path: string
        output figure directory
    fig_name: string
        output figure name
    """

    subcolumn_num = len(model.ds.subcolumn)
    lev_num = len(model.ds.lev)
    x_variable = model.time_dim
    x_time = model.ds[x_variable].values
    loc_ground = np.arange(len(x_time)) + 1
    xval = np.hstack(
        ([i * loc_ground[-1] + loc_ground for i in range(subcolumn_num)]))
    x_date2num = mdates.date2num([y for y in x_time])
    f = interpolate.interp1d(loc_ground, x_date2num, fill_value="extrapolate")
    xnew = xval/subcolumn_num
    input_time_long = f(xnew)
    input_time_2d_long = np.empty((lev_num, len(xval)))
    for j in np.arange(lev_num):
        input_time_2d_long[j, :] = input_time_long

    y_variable = model.z_field
    y_height = model.ds[y_variable].values / 1000.  # km
    input_height_half = y_height[:, :, col_index]
    input_height_half_long = np.empty((lev_num, len(xval)))
    xval_2d = np.empty((lev_num, len(xval)))
    for j in np.arange(lev_num):
        xval_2d[j, :] = xval / subcolumn_num
        for i in np.arange(len(x_time)):
            input_height_half_long[
                j, subcolumn_num * (i):subcolumn_num*(i+1) + 1] = input_height_half[i, j]

    Ze_att_tot = model.ds['sub_col_Ze_att_tot'][:, :, :, col_index].values
    beta_att_tot = model.ds['sub_col_beta_att_tot'][:,
                                                    :, :, col_index].values

    Ze_att_tot_plt = np.transpose(
        Ze_att_tot, axes=(2, 1, 0)).reshape(lev_num, -1)
    beta_att_tot_plt = np.transpose(
        beta_att_tot, axes=(2, 1, 0)).reshape(lev_num, -1)

    x_dateformat = "%b%d-%H"
    x_rotation = 30

    fig, axes = plt.subplots(nrows=2, ncols=1, figsize=(24*0.5, 12))
    fig.subplots_adjust(top=0.96, bottom=0.06, left=0.09,
                        right=0.9, wspace=0.1, hspace=0.2)
    ax = axes.flatten()
    cmap_plot = 'act_HomeyerRainbow'

    fontsize_input = 12
    plt.rcParams.update({'font.size': 12})

    textx, texty = 0.04, 1.03
    ifig = 0
    # var=np.transpose(dbze35_ground_th, axes=(0,2,1)).reshape(lev_ground.shape[0], -1)
    Ze_att_tot_plt[Ze_att_tot_plt <= -1.e+20] = np.nan
    c1 = ax[ifig].pcolormesh(input_time_2d_long, input_height_half_long,
                             Ze_att_tot_plt, vmin=-50, vmax=10, cmap=cmap_plot)
    ax[ifig].text(textx, texty, 'Radar', transform=ax[ifig].transAxes)
    y1 = np.array(ax[ifig].get_position())[0, 1]
    ddy = np.array(ax[ifig].get_position())[1, 1] - \
        np.array(ax[ifig].get_position())[0, 1]
    cb_ax = fig.add_axes([0.91, y1, 0.02, ddy])
    clb = fig.colorbar(c1, cax=cb_ax)
    clb.set_label(r'$Z_{e}$ [dBZ]')
    ax[ifig].set_ylim(0, 15)
    ax[ifig].set_ylabel('Height [km]', fontsize=fontsize_input)

    subplot_index = ifig
    ax[subplot_index].xaxis.set_major_formatter(
        mdates.DateFormatter(x_dateformat))
    for label in ax[subplot_index].get_xticklabels(which='major'):
        label.set(rotation=x_rotation, horizontalalignment='right')

    vmin = 1e-8
    vmax = 1e-3

    ifig = 1
    # var=np.transpose(dbze35_ground_th, axes=(0,2,1)).reshape(lev_ground.shape[0], -1)
    beta_att_tot_plt[beta_att_tot_plt <= -1.e+40] = np.nan
    c1 = ax[ifig].pcolormesh(input_time_2d_long, input_height_half_long,
                             beta_att_tot_plt, norm=colors.LogNorm(vmin=vmin, vmax=vmax), cmap=cmap_plot)
    ax[ifig].text(textx, texty, 'Lidar', transform=ax[ifig].transAxes)
    y1 = np.array(ax[ifig].get_position())[0, 1]
    ddy = np.array(ax[ifig].get_position())[1, 1] - \
        np.array(ax[ifig].get_position())[0, 1]
    cb_ax = fig.add_axes([0.91, y1, 0.02, ddy])
    clb = fig.colorbar(c1, cax=cb_ax)
    clb.set_label(r'$\beta$ [$m^{-1} sr^{-1}$]')
    ax[ifig].set_ylim(0, 15)
    ax[ifig].set_ylabel('Height [km]', fontsize=fontsize_input)
    ax[ifig].set_xlabel('Time [UTC]', fontsize=fontsize_input)
    subplot_index = ifig
    ax[subplot_index].xaxis.set_major_formatter(
        mdates.DateFormatter(x_dateformat))
    for label in ax[subplot_index].get_xticklabels(which='major'):
        label.set(rotation=x_rotation, horizontalalignment='right')

    if save_flag == 'save':
        fig.savefig(
            f'{fig_path}/radar_lidar_att_allsubcols_{fig_name}.png', dpi=400)


def plot_every_subcolumn_timeseries_nonatt_radarlidarsignal(model, col_index, save_flag, fig_path, fig_name):
    """
    Generate timeseries of non-attenuated radar and lidar signal from every subcolumn.

    Parameters
    ----------
    model: func:`emc2.core.Model` class
        The model to read in some of pre-calculated variables.
    col_index: int
        column index, unit: none
    save_flag: float
        0 or 1, if save (1) the figure or not (0)
    fig_path: string
        output figure directory
    fig_name: string
        output figure name

    """

    subcolumn_num = len(model.ds.subcolumn)
    lev_num = len(model.ds.lev)

    x_variable = model.time_dim
    x_time = model.ds[x_variable].values
    loc_ground = np.arange(len(x_time))+1
    xval = np.hstack(
        ([i*loc_ground[-1] + loc_ground for i in range(subcolumn_num)]))
    x_date2num = mdates.date2num([y for y in x_time])
    f = interpolate.interp1d(loc_ground, x_date2num, fill_value="extrapolate")
    xnew = xval / subcolumn_num
    input_time_long = f(xnew)
    input_time_2d_long = np.empty((lev_num, len(xval)))
    for j in np.arange(lev_num):
        input_time_2d_long[j, :] = input_time_long

    y_variable = model.z_field
    y_height = model.ds[y_variable].values / 1000.  # km
    input_height_half = y_height[:, :, col_index]
    input_height_half_long = np.empty((lev_num, len(xval)))
    xval_2d = np.empty((lev_num, len(xval)))
    for j in np.arange(lev_num):
        xval_2d[j, :] = xval/subcolumn_num
        for i in np.arange(len(x_time)):
            input_height_half_long[
                j, subcolumn_num * (i):subcolumn_num*(i+1) + 1] = input_height_half[i, j]

    Ze_tot = model.ds['sub_col_Ze_tot'][:, :, :, col_index].values
    beta_tot = model.ds['sub_col_beta_p_tot'][:, :, :, col_index].values
    Ze_tot_plt = np.transpose(Ze_tot, axes=(2, 1, 0)).reshape(lev_num, -1)
    beta_tot_plt = np.transpose(beta_tot, axes=(2, 1, 0)).reshape(lev_num, -1)
    x_dateformat = "%b%d-%H"
    x_rotation = 30

    fig, axes = plt.subplots(nrows=2, ncols=1, figsize=(24*0.5, 12))
    fig.subplots_adjust(top=0.96, bottom=0.06, left=0.09,
                        right=0.9, wspace=0.1, hspace=0.2)
    ax = axes.flatten()
    cmap_plot = 'act_HomeyerRainbow'

    fontsize_input = 12
    plt.rcParams.update({'font.size': 12})

    textx, texty = 0.04, 1.03

    ifig = 0
    # var=np.transpose(dbze35_ground_th, axes=(0,2,1)).reshape(lev_ground.shape[0], -1)
    Ze_tot_plt[Ze_tot_plt <= -1.e+20] = np.nan
    c1 = ax[ifig].pcolormesh(input_time_2d_long, input_height_half_long,
                             Ze_tot_plt, vmin=-50, vmax=10, cmap=cmap_plot)
    ax[ifig].text(textx, texty, 'Radar', transform=ax[ifig].transAxes)
    y1 = np.array(ax[ifig].get_position())[0, 1]
    ddy = np.array(ax[ifig].get_position())[1, 1] - \
        np.array(ax[ifig].get_position())[0, 1]
    cb_ax = fig.add_axes([0.91, y1, 0.02, ddy])
    clb = fig.colorbar(c1, cax=cb_ax)
    clb.set_label(r'$Z_{e}$ [dBZ]')
    ax[ifig].set_ylim(0, 15)
    ax[ifig].set_ylabel('Height [km]', fontsize=fontsize_input)

    subplot_index = ifig
    ax[subplot_index].xaxis.set_major_formatter(
        mdates.DateFormatter(x_dateformat))
    for label in ax[subplot_index].get_xticklabels(which='major'):
        label.set(rotation=x_rotation, horizontalalignment='right')

    vmin = 1e-8
    vmax = 1e-3

    ifig = 1
    beta_tot_plt[beta_tot_plt <= -1.e+40] = np.nan
    c1 = ax[ifig].pcolormesh(input_time_2d_long, input_height_half_long,
                             beta_tot_plt, norm=colors.LogNorm(vmin=vmin, vmax=vmax), cmap=cmap_plot)
    ax[ifig].text(textx, texty, 'Lidar', transform=ax[ifig].transAxes)
    y1 = np.array(ax[ifig].get_position())[0, 1]
    ddy = np.array(ax[ifig].get_position())[1, 1] - \
        np.array(ax[ifig].get_position())[0, 1]
    cb_ax = fig.add_axes([0.91, y1, 0.02, ddy])
    clb = fig.colorbar(c1, cax=cb_ax)
    clb.set_label(r'$\beta$ [$m^{-1} sr^{-1}$]')
    ax[ifig].set_ylim(0, 15)
    ax[ifig].set_ylabel('Height [km]', fontsize=fontsize_input)
    ax[ifig].set_xlabel('Time [UTC]', fontsize=fontsize_input)
    subplot_index = ifig
    ax[subplot_index].xaxis.set_major_formatter(
        mdates.DateFormatter(x_dateformat))
    for label in ax[subplot_index].get_xticklabels(which='major'):
        label.set(rotation=x_rotation, horizontalalignment='right')

    if save_flag == 'save':
        fig.savefig(
            f'{fig_path}/radar_lidar_nonatt_allsubcols_{fig_name}.png', dpi=400)


# plot radar lidar signal with all subcolumns
def plot_every_subcolumn_timeseries_SR(model, atb_total_4D, atb_mol_4D, col_index, save_flag, fig_path, fig_name):
    """
    generate timeseries of lidar scattering ratio from every subcolumn.

    Parameters
    ----------
    model: func:`emc2.core.Model` class
        The model to read in some of pre-calculated variables.
    atb_total_4D: float
        lidar total attenuated backscatter coefficient, unit: :math:`m^{-1} sr^{-1}`
    atb_mol_4D: float
        lidar backscatter coefficient for molecuar, unit: :math:`m^{-1} sr^{-1}`
    col_index: int
        column index, unit: none
    save_flag: float
        0 or 1, if save (1) the figure or not (0)
    fig_path: string
        output figure directory
    fig_name: string
        output figure name
    """

    subcolumn_num = len(model.ds.subcolumn)
    lev_num = len(model.ds.lev)

    x_variable = model.time_dim
    x_time = model.ds[x_variable].values
    loc_ground = np.arange(len(x_time))+1
    xval = np.hstack(
        ([i*loc_ground[-1]+loc_ground for i in range(subcolumn_num)]))
    x_date2num = mdates.date2num([y for y in x_time])
    f = interpolate.interp1d(loc_ground, x_date2num, fill_value="extrapolate")
    xnew = xval/subcolumn_num
    input_time_long = f(xnew)
    input_time_2d_long = np.empty((lev_num, len(xval)))
    for j in np.arange(lev_num):
        input_time_2d_long[j, :] = input_time_long

    y_variable = model.z_field
    y_height = model.ds[y_variable].values/1000.  # km
    input_height_half = y_height[:, :, col_index]
    input_height_half_long = np.empty((lev_num, len(xval)))
    xval_2d = np.empty((lev_num, len(xval)))
    for j in np.arange(lev_num):
        xval_2d[j, :] = xval/subcolumn_num
        for i in np.arange(len(x_time)):
            input_height_half_long[
                j, subcolumn_num * (i):subcolumn_num*(i+1)+1] = input_height_half[i, j]

    beta_att_tot = atb_total_4D[:, :, :, col_index]
    beta_mol = atb_mol_4D[:, :, :, col_index]

    beta_att_tot_plt = np.transpose(
        beta_att_tot, axes=(2, 1, 0)).reshape(lev_num, -1)
    beta_mol_plt = np.transpose(beta_mol, axes=(2, 1, 0)).reshape(lev_num, -1)

    x_dateformat = "%b%d-%H"
    x_rotation = 30

    fig, ax = plt.subplots(nrows=1, ncols=1, figsize=(12, 12/2.))
    fig.subplots_adjust(top=0.96, bottom=0.06, left=0.09,
                        right=0.9, wspace=0.1, hspace=0.2)
    # ax=axes.flatten()
    cmap_plot = 'act_HomeyerRainbow'

    fontsize_input = 12
    plt.rcParams.update({'font.size': 12})

    textx, texty = 0.04, 1.03
    sr_model_level = beta_att_tot_plt/beta_mol_plt
    sr_model_level[sr_model_level <= -1.e+40] = np.nan
    c1 = ax.pcolormesh(input_time_2d_long, input_height_half_long,
                       sr_model_level, cmap=cmap_plot, vmin=0, vmax=80)
    ax.text(textx, texty, 'SR', transform=ax.transAxes)
    y1 = np.array(ax.get_position())[0, 1]
    ddy = np.array(ax.get_position())[1, 1]-np.array(ax.get_position())[0, 1]
    cb_ax = fig.add_axes([0.91, y1, 0.02, ddy])
    clb = fig.colorbar(c1, cax=cb_ax)
    clb.set_label('SR')
    ax.set_ylim(0, 15)
    ax.set_ylabel('Height [km]', fontsize=fontsize_input)
    ax.set_xlabel('Time [UTC]', fontsize=fontsize_input)

    ax.xaxis.set_major_formatter(mdates.DateFormatter(x_dateformat))
    for label in ax.get_xticklabels(which='major'):
        label.set(rotation=x_rotation, horizontalalignment='right')

    if save_flag == 'save':
        fig.savefig(
            f'{fig_path}/radar_lidar_SR_allsubcols_{fig_name}.png', dpi=400)


def plot_every_subcolumn_timeseries_mixingratio(model, col_index, save_flag, fig_path, fig_name):
    """
    Generate timeseries of mixing ratio from every subcolumn.

    Parameters
    ----------
    model: func:`emc2.core.Model` class
        The model to read in some of pre-calculated variables.
    col_index: int
        column index, unit: none
    save_flag: float
        0 or 1, if save (1) the figure or not (0)
    fig_path: string
        output figure directory
    fig_name: string
        output figure name

    """

    subcolumn_num = len(model.ds.subcolumn)
    lev_num = len(model.ds.lev)

    # prepare x and y axis values

    # time
    x_variable = model.time_dim
    x_time = model.ds[x_variable].values
    loc_ground = np.arange(len(x_time)) + 1
    xval = np.hstack(
        ([i*loc_ground[-1]+loc_ground for i in range(subcolumn_num)]))
    x_date2num = mdates.date2num([y for y in x_time])
    f = interpolate.interp1d(loc_ground, x_date2num, fill_value="extrapolate")
    xnew = xval/subcolumn_num
    input_time_long = f(xnew)
    input_time_2d_long = np.empty((lev_num, len(xval)))
    for j in np.arange(lev_num):
        input_time_2d_long[j, :] = input_time_long

    # height
    y_variable = model.z_field
    y_height = model.ds[y_variable].values
    input_height_half = y_height[:, :, col_index]
    input_height_half_long = np.empty((lev_num, len(xval)))
    xval_2d = np.empty((lev_num, len(xval)))
    for j in np.arange(lev_num):
        xval_2d[j, :] = xval/subcolumn_num
        for i in np.arange(len(x_time)):
            input_height_half_long[
                j, subcolumn_num * (i):subcolumn_num*(i+1)+1] = input_height_half[i, j]

    strat_q_subcolumns_cl = model.ds['strat_q_subcolumns_cl'][
        :, :, :, col_index].values
    strat_q_subcolumns_cl_plt = np.transpose(
        strat_q_subcolumns_cl, axes=(2, 1, 0)).reshape(lev_num, -1)

    strat_q_subcolumns_ci = model.ds['strat_q_subcolumns_ci'][
        :, :, :, col_index].values
    strat_q_subcolumns_ci_plt = np.transpose(
        strat_q_subcolumns_ci, axes=(2, 1, 0)).reshape(lev_num, -1)

    strat_q_subcolumns_pl = model.ds['strat_q_subcolumns_pl'][
        :, :, :, col_index].values
    strat_q_subcolumns_pl_plt = np.transpose(
        strat_q_subcolumns_pl, axes=(2, 1, 0)).reshape(lev_num, -1)

    strat_q_subcolumns_pi = model.ds['strat_q_subcolumns_pi'][
        :, :, :, col_index].values
    strat_q_subcolumns_pi_plt = np.transpose(
        strat_q_subcolumns_pi, axes=(2, 1, 0)).reshape(lev_num, -1)

    # plot

    x_dateformat = "%b%d-%H"
    x_rotation = 30

    fig, axes = plt.subplots(nrows=4, ncols=1, figsize=(24*0.5, 12*2.))
    fig.subplots_adjust(top=0.96, bottom=0.06, left=0.09,
                        right=0.9, wspace=0.1, hspace=0.2)
    ax = axes.flatten()
    cmap_plot = 'act_HomeyerRainbow'

    fontsize_input = 12
    plt.rcParams.update({'font.size': 12})

    textx, texty = 0.04, 1.03

    ifig = 0
    strat_q_subcolumns_cl_plt[strat_q_subcolumns_cl_plt <= 0] = np.nan
    c1 = ax[ifig].pcolormesh(input_time_2d_long, input_height_half_long/1000.,
                             strat_q_subcolumns_cl_plt*1000., vmin=0, vmax=0.1, cmap=cmap_plot)
    ax[ifig].text(textx, texty, 'strat_q_subcolumns_cl',
                  transform=ax[ifig].transAxes)

    y1 = np.array(ax[ifig].get_position())[0, 1]
    ddy = np.array(ax[ifig].get_position())[1, 1] - \
        np.array(ax[ifig].get_position())[0, 1]
    cb_ax = fig.add_axes([0.91, y1, 0.02, ddy])
    clb = fig.colorbar(c1, cax=cb_ax)
    clb.set_label(r'$q$ [[g/kg]]')
    ax[ifig].set_ylim(0, 15)
    ax[ifig].set_ylabel('Height [km]', fontsize=fontsize_input)

    subplot_index = ifig
    ax[subplot_index].xaxis.set_major_formatter(
        mdates.DateFormatter(x_dateformat))
    for label in ax[subplot_index].get_xticklabels(which='major'):
        label.set(rotation=x_rotation, horizontalalignment='right')

    ifig = 1
    strat_q_subcolumns_ci_plt[strat_q_subcolumns_ci_plt <= 0] = np.nan
    c1 = ax[ifig].pcolormesh(input_time_2d_long, input_height_half_long/1000.,
                             strat_q_subcolumns_ci_plt*1000., vmin=0, vmax=0.01, cmap=cmap_plot)
    ax[ifig].text(textx, texty, 'strat_q_subcolumns_ci',
                  transform=ax[ifig].transAxes)
    # ax[ifig].set_xlabel('loc')
    y1 = np.array(ax[ifig].get_position())[0, 1]
    ddy = np.array(ax[ifig].get_position())[1, 1] - \
        np.array(ax[ifig].get_position())[0, 1]
    cb_ax = fig.add_axes([0.91, y1, 0.02, ddy])
    clb = fig.colorbar(c1, cax=cb_ax)
    clb.set_label(r'$q$ [g/kg]')
    ax[ifig].set_ylim(0, 15)
    ax[ifig].set_ylabel('Height [km]', fontsize=fontsize_input)

    subplot_index = ifig
    ax[subplot_index].xaxis.set_major_formatter(
        mdates.DateFormatter(x_dateformat))
    for label in ax[subplot_index].get_xticklabels(which='major'):
        label.set(rotation=x_rotation, horizontalalignment='right')

    ifig = 2
    strat_q_subcolumns_pl_plt[strat_q_subcolumns_pl_plt <= 0] = np.nan
    c1 = ax[ifig].pcolormesh(input_time_2d_long, input_height_half_long/1000.,
                             strat_q_subcolumns_pl_plt*1000., vmin=0, vmax=0.01, cmap=cmap_plot)
    ax[ifig].text(textx, texty, 'strat_q_subcolumns_pl',
                  transform=ax[ifig].transAxes)
    y1 = np.array(ax[ifig].get_position())[0, 1]
    ddy = np.array(ax[ifig].get_position())[1, 1] - \
        np.array(ax[ifig].get_position())[0, 1]
    cb_ax = fig.add_axes([0.91, y1, 0.02, ddy])
    clb = fig.colorbar(c1, cax=cb_ax)
    clb.set_label(r'$q$ [g/kg]')
    ax[ifig].set_ylim(0, 15)
    ax[ifig].set_ylabel('Height [km]', fontsize=fontsize_input)

    subplot_index = ifig
    ax[subplot_index].xaxis.set_major_formatter(
        mdates.DateFormatter(x_dateformat))
    for label in ax[subplot_index].get_xticklabels(which='major'):
        label.set(rotation=x_rotation, horizontalalignment='right')

    ifig = 3
    strat_q_subcolumns_pi_plt[strat_q_subcolumns_pi_plt <= 0] = np.nan
    c1 = ax[ifig].pcolormesh(input_time_2d_long, input_height_half_long/1000.,
                             strat_q_subcolumns_pi_plt*1000., vmin=0, vmax=0.1, cmap=cmap_plot)
    ax[ifig].text(textx, texty, 'strat_q_subcolumns_pi',
                  transform=ax[ifig].transAxes)
    # ax[ifig].set_xlabel('loc')
    y1 = np.array(ax[ifig].get_position())[0, 1]
    ddy = np.array(ax[ifig].get_position())[1, 1] - \
        np.array(ax[ifig].get_position())[0, 1]
    cb_ax = fig.add_axes([0.91, y1, 0.02, ddy])
    clb = fig.colorbar(c1, cax=cb_ax)
    clb.set_label(r'$q$ [g/kg]')
    ax[ifig].set_ylim(0, 15)
    ax[ifig].set_ylabel('Height [km]', fontsize=fontsize_input)
    ax[ifig].set_xlabel('Time (UTC)', fontsize=fontsize_input)

    subplot_index = ifig
    ax[subplot_index].xaxis.set_major_formatter(
        mdates.DateFormatter(x_dateformat))
    for label in ax[subplot_index].get_xticklabels(which='major'):
        label.set(rotation=x_rotation, horizontalalignment='right')

    if save_flag == 'save':
        fig.savefig(f'{fig_path}/q_allsubcols_{fig_name}.png', dpi=400)


def plot_every_subcolumn_timeseries_mixingratio_cloud_precipitation(model, col_index, save_flag, fig_path, fig_name):
    """
    Generate timeseries of cloud and precipitation mixing ratios from every subcolumn.

    Parameters
    ----------
    model: func:`emc2.core.Model` class
        The model to read in some of pre-calculated variables.
    atb_total_4D: float
        lidar total attenuated backscatter coefficient, unit: m^{-1} sr^{-1}
    atb_mol_4D: float
        lidar backscatter coefficient for molecuar, unit: m^{-1} sr^{-1}
    col_index: int
        column index, unit: none
    save_flag: float
        0 or 1, if save (1) the figure or not (0)
    fig_path: string
        output figure directory
    fig_name: string
        output figure name
    """

    subcolumn_num = len(model.ds.subcolumn)
    lev_num = len(model.ds.lev)

    # prepare x and y axis values
    # time
    subcolumn_num = len(model.ds.subcolumn)
    x_variable = model.time_dim
    x_time = model.ds[x_variable].values
    loc_ground = np.arange(len(x_time)) + 1
    xval = np.hstack(
        ([i*loc_ground[-1]+loc_ground for i in range(subcolumn_num)]))
    x_date2num = mdates.date2num([y for y in x_time])
    f = interpolate.interp1d(loc_ground, x_date2num, fill_value="extrapolate")
    xnew = xval/subcolumn_num
    input_time_long = f(xnew)
    input_time_2d_long = np.empty((lev_num, len(xval)))
    for j in np.arange(lev_num):
        input_time_2d_long[j, :] = input_time_long

    # height
    y_variable = model.z_field
    y_height = model.ds[y_variable].values
    input_height_half = y_height[:, :, col_index]
    input_height_half_long = np.empty((lev_num, len(xval)))
    xval_2d = np.empty((lev_num, len(xval)))
    for j in np.arange(lev_num):
        xval_2d[j, :] = xval/subcolumn_num
        for i in np.arange(len(x_time)):
            input_height_half_long[
                j, subcolumn_num * (i):subcolumn_num*(i+1)+1] = input_height_half[i, j]

    strat_q_subcolumns_cl = model.ds['strat_q_subcolumns_cl'][
        :, :, :, col_index].values
    strat_q_subcolumns_cl_plt = np.transpose(
        strat_q_subcolumns_cl, axes=(2, 1, 0)).reshape(lev_num, -1)

    strat_q_subcolumns_ci = model.ds['strat_q_subcolumns_ci'][
        :, :, :, col_index].values
    strat_q_subcolumns_ci_plt = np.transpose(
        strat_q_subcolumns_ci, axes=(2, 1, 0)).reshape(lev_num, -1)

    strat_q_subcolumns_pl = model.ds['strat_q_subcolumns_pl'][
        :, :, :, col_index].values
    strat_q_subcolumns_pl_plt = np.transpose(
        strat_q_subcolumns_pl, axes=(2, 1, 0)).reshape(lev_num, -1)

    strat_q_subcolumns_pi = model.ds['strat_q_subcolumns_pi'][
        :, :, :, col_index].values
    strat_q_subcolumns_pi_plt = np.transpose(
        strat_q_subcolumns_pi, axes=(2, 1, 0)).reshape(lev_num, -1)

    # plot

    x_dateformat = "%b%d-%H"
    x_rotation = 30

    fig, axes = plt.subplots(nrows=2, ncols=1, figsize=(24*0.5, 12))
    fig.subplots_adjust(top=0.96, bottom=0.06, left=0.09,
                        right=0.9, wspace=0.1, hspace=0.2)
    ax = axes.flatten()
    cmap_plot = 'act_HomeyerRainbow'

    fontsize_input = 12
    plt.rcParams.update({'font.size': 12})

    textx, texty = 0.04, 1.03
    ifig = 0
    plot_var0 = strat_q_subcolumns_cl_plt+strat_q_subcolumns_ci_plt
    plot_var0[plot_var0 < 0] = np.nan
    c1 = ax[ifig].pcolormesh(
        input_time_2d_long, input_height_half_long / 1000.,
        plot_var0*1000., vmin=0, vmax=0.1, cmap=cmap_plot)
    ax[ifig].text(textx, texty, '(a) Cloud', transform=ax[ifig].transAxes)
    y1 = np.array(ax[ifig].get_position())[0, 1]
    ddy = np.array(ax[ifig].get_position())[1, 1] - \
        np.array(ax[ifig].get_position())[0, 1]
    cb_ax = fig.add_axes([0.91, y1, 0.02, ddy])
    clb = fig.colorbar(c1, cax=cb_ax)
    clb.set_label(r'$q$ [g/kg]')
    ax[ifig].set_ylim(0, 15)
    ax[ifig].set_ylabel('Height [km]', fontsize=fontsize_input)

    subplot_index = ifig
    ax[subplot_index].xaxis.set_major_formatter(
        mdates.DateFormatter(x_dateformat))
    for label in ax[subplot_index].get_xticklabels(which='major'):
        label.set(rotation=x_rotation, horizontalalignment='right')

    ifig = 1
    plot_var1 = strat_q_subcolumns_pl_plt+strat_q_subcolumns_pi_plt
    plot_var1[plot_var1 < 0] = np.nan
    c1 = ax[ifig].pcolormesh(
        input_time_2d_long, input_height_half_long / 1000.,
        plot_var1*1000., vmin=0, vmax=0.1, cmap=cmap_plot)
    ax[ifig].text(textx, texty, '(b) Precipitation',
                  transform=ax[ifig].transAxes)
    y1 = np.array(ax[ifig].get_position())[0, 1]
    ddy = np.array(ax[ifig].get_position())[1, 1] - \
        np.array(ax[ifig].get_position())[0, 1]
    cb_ax = fig.add_axes([0.91, y1, 0.02, ddy])
    clb = fig.colorbar(c1, cax=cb_ax)
    clb.set_label(r'$q$ [g/kg]')
    ax[ifig].set_ylim(0, 15)
    ax[ifig].set_ylabel('Height (km)', fontsize=fontsize_input)
    ax[ifig].set_xlabel('Time (UTC)', fontsize=fontsize_input)

    subplot_index = ifig
    ax[subplot_index].xaxis.set_major_formatter(
        mdates.DateFormatter(x_dateformat))
    for label in ax[subplot_index].get_xticklabels(which='major'):
        label.set(rotation=x_rotation, horizontalalignment='right')

    if save_flag == 'save':
        fig.savefig(
            f'{fig_path}/q_cloud_precipitation_allsubcols_{fig_name}.png', dpi=400)<|MERGE_RESOLUTION|>--- conflicted
+++ resolved
@@ -9,18 +9,15 @@
 warnings.filterwarnings("ignore")
 
 
-<<<<<<< HEAD
-def plot_radar_CFAD(Ze_EDGES, newgrid_mid, cfaddbz35_cal_alltime, save_flag, fig_path, fig_name):
-=======
-def plot_column_input_q_timeseries(self, variable,column_no=0, pressure_coords=True, title=None,
-                              subplot_index=(0, ), colorbar=True, cbar_label=None,
-                              log_plot=False, Mask_array=None, hatched_mask=False,
-                              x_range=None, y_range=None, x_dateformat="%b%d-%H",
-                              x_rotation=30., **kwargs):
+def plot_column_input_q_timeseries(self, variable, column_no=0, pressure_coords=True, title=None,
+                                   subplot_index=(0, ), colorbar=True, cbar_label=None,
+                                   log_plot=False, Mask_array=None, hatched_mask=False,
+                                   x_range=None, y_range=None, x_dateformat="%b%d-%H",
+                                   x_rotation=30., **kwargs):
     """
     Plots timeseries of subcolumn parameters for a given variable and subcolumn.
     In the case of a 2D (time x height) field, plotting a time-height curtain.
-    
+
     Parameters
     ----------
     variable: str
@@ -73,9 +70,8 @@
         y_variable = self.model.z_field
 
     x_label = 'Time [UTC]'
-    #y_label = self.set_axis_label(my_ds, y_variable)
-    y_label ='Height [km]' # Jingjing changed
-
+    # y_label = self.set_axis_label(my_ds, y_variable)
+    y_label = 'Height [km]'  # Jingjing changed
 
     if pressure_coords:
         x = my_ds[x_variable].values
@@ -89,14 +85,12 @@
             y = my_ds[y_variable].values
         p = my_ds[self.model.height_dim].values
         x, p = np.meshgrid(x, p)
-        
-    y=y/1000. # to km
-
-    
-    #modified    
-    var_array = my_ds[variable].values.T *1000. # unit change to g /kg    
-    
-    
+
+    y = y / 1000.  # to km
+
+    # modified
+    var_array = my_ds[variable].values.T * 1000.  # unit change to g /kg
+
     if Mask_array is not None:
         Mask_array = Mask_array.T
         if Mask_array.shape == var_array.shape:
@@ -138,7 +132,8 @@
                                         hatch=hatch, alpha=0.)
 
     if date_xaxis:
-        self.axes[subplot_index].xaxis.set_major_formatter(mdates.DateFormatter(x_dateformat))
+        self.axes[subplot_index].xaxis.set_major_formatter(
+            mdates.DateFormatter(x_dateformat))
         for label in self.axes[subplot_index].get_xticklabels(which='major'):
             label.set(rotation=x_rotation, horizontalalignment='right')
 
@@ -160,244 +155,9 @@
     return self.axes[subplot_index]
 
 
-
-# Height is in km rather than in pressure
-def plot_regridded_CF_timeseries(self, var_array_3D, newgrid_mid,col_index,title=None,
-                              subplot_index=(0, ), colorbar=True, cbar_label=None,
-                              x_range=None, y_range=None, x_dateformat="%b%d-%H",
-                              x_rotation=30., **kwargs):
-    
-    """
-    Plots timeseries of cloud fraction
-    
-    Parameters
-    ----------
-    var_array_3D: float
-        input variable, cloud fraction
-    newgrid_mid: float
-        vertical heights, unit: km
-    col_index: int
-        column index
-
-    title: str or None
-        The title of the plot. Set to None to have EMC^2 generate a title for you.
-    subplot_index: tuple
-        The index of the subplot to make the plot in.
-    colorbar: bool
-        If true, plot the colorbar.
-    cbar_label: None or str
-        The colorbar label. Set to None to provide a default label.
-        
-    x_range: tuple, list, or None
-        The x range of the plot (also accepts datetime64 format).
-    y_range: tuple, list, or None
-        The y range of the plot.
-    x_dateformat: str
-        Date format for the x-axis.
-    x_rotation: float
-        x-axis label rotation for a date axis.
-        
-    Additional keyword arguments are passed into matplotlib's matplotlib.pyplot.pcolormesh.
-    Returns
-    -------
-    axes: Matplotlib axes handle
-        The matplotlib axes handle of the plot.
-    cbar: Matplotlib axes handle
-        The matplotlib colorbar handle of the plot.
-    """
-    
-   
-    
-    ds_name = [x for x in self._obj.keys()][0]  #E3SM
-    
-
-
-    my_ds = self._obj[ds_name]
-        
-    # keep    
-    x_variable = self.model.time_dim
-    
-    
-    x_label = 'Time [UTC]'
-    y_label ='Height [km]' # Jingjing changed
-
-
-    x = my_ds[x_variable].values
-    
-    
-    y = newgrid_mid #  m
-    x, y = np.meshgrid(x, y)
-    
-    #  modified    
-    var_array = np.squeeze(var_array_3D[:,:,col_index]).T
-    var_array[var_array<=0]=np.nan  # can be with blue 
-             
-            
-    if y_range is not None:
-        self.axes[subplot_index].set_ylim(y_range)
-       
-    if x_range is not None:
-        self.axes[subplot_index].set_xlim(x_range)
-
-    if np.issubdtype(x.dtype, np.datetime64):
-        date_xaxis = True
-        x = mdates.date2num([y for y in x])
-    else:
-        date_xaxis = False
-        
-        
-    mesh = self.axes[subplot_index].pcolormesh(x, y, var_array, **kwargs)
-         
-        
-    if date_xaxis:
-        self.axes[subplot_index].xaxis.set_major_formatter(mdates.DateFormatter(x_dateformat))
-        for label in self.axes[subplot_index].get_xticklabels(which='major'):
-            label.set(rotation=x_rotation, horizontalalignment='right')
-
-    if title is None:
-        self.axes[subplot_index].set_title(self.model.model_name + ' ' +
-                                           np.datetime_as_string(self.model.ds[x_variable][0].values))
-    else:
-        self.axes[subplot_index].set_title(title)
-
-        
-    self.axes[subplot_index].set_xlabel(x_label)
-    self.axes[subplot_index].set_ylabel(y_label)
-    
-    
-    if colorbar:
-        cbar = plt.colorbar(mesh, ax=self.axes[subplot_index])
-        cbar.set_label(cbar_label)
-        return self.axes[subplot_index], cbar
-
-    return self.axes[subplot_index]
-
-
-
-def plot_regridded_SR_timeseries(self, var_array_4D, newgrid_mid,col_index,subcol_index,title=None,
-                              subplot_index=(0, ), colorbar=True, cbar_label=None,
-                              x_range=None, y_range=None, x_dateformat="%b%d-%H",
-                              x_rotation=30., **kwargs):
-
-       
-    
-    """
-    Plots timeseries of cloud fraction
-    
-    Parameters
-    ----------
-    var_array_4D: float
-        input variable, lidar scattering ratio
-    newgrid_mid: float
-        vertical heights, unit: km
-    col_index: int
-        column index
-    subcol_index: int
-        subcolumn index
-        
-        
-    title: str or None
-        The title of the plot. Set to None to have EMC^2 generate a title for you.
-    subplot_index: tuple
-        The index of the subplot to make the plot in.
-    colorbar: bool
-        If true, plot the colorbar.
-    cbar_label: None or str
-        The colorbar label. Set to None to provide a default label.
-        
-    x_range: tuple, list, or None
-        The x range of the plot (also accepts datetime64 format).
-    y_range: tuple, list, or None
-        The y range of the plot.
-    x_dateformat: str
-        Date format for the x-axis.
-    x_rotation: float
-        x-axis label rotation for a date axis.
-        
-    Additional keyword arguments are passed into matplotlib's matplotlib.pyplot.pcolormesh.
-    Returns
-    -------
-    axes: Matplotlib axes handle
-        The matplotlib axes handle of the plot.
-    cbar: Matplotlib axes handle
-        The matplotlib colorbar handle of the plot.
-    """
-    
-    
-    ds_name = [x for x in self._obj.keys()][0]  #E3SM
-    
-
-    my_ds = self._obj[ds_name]
-        
-    # keep    
-    x_variable = self.model.time_dim
-    
-
-    x_label = 'Time [UTC]'
-
-    y_label ='Height [m]' # Jingjing changed
-
-
-
-    x = my_ds[x_variable].values
-    y = newgrid_mid*1000. # from km to m
-    x, y = np.meshgrid(x, y)
-    
-    
-# jingjing modified    
-    var_array = np.squeeze(var_array_4D[subcol_index,:,:,col_index]).T   
-    var_array[var_array==0]=np.nan
-    
-            
-            
-    if y_range is not None:
-        self.axes[subplot_index].set_ylim(y_range)
-#        self.axes.set_ylim(y_range)        
-        
-    if x_range is not None:
-        self.axes[subplot_index].set_xlim(x_range)
-
-    if np.issubdtype(x.dtype, np.datetime64):
-        date_xaxis = True
-        x = mdates.date2num([y for y in x])
-    else:
-        date_xaxis = False
-               
-
-    mesh = self.axes[subplot_index].pcolormesh(x, y, var_array, **kwargs)
-         
-        
-    if date_xaxis:
-        self.axes[subplot_index].xaxis.set_major_formatter(mdates.DateFormatter(x_dateformat))
-        for label in self.axes[subplot_index].get_xticklabels(which='major'):
-            label.set(rotation=x_rotation, horizontalalignment='right')
-
-    if title is None:
-        self.axes[subplot_index].set_title(self.model.model_name + ' ' +
-                                           np.datetime_as_string(self.model.ds[x_variable][0].values))
-    else:
-        self.axes[subplot_index].set_title(title)
-
-        
-    self.axes[subplot_index].set_xlabel(x_label)
-    self.axes[subplot_index].set_ylabel(y_label)
-    
-    
-    if colorbar:
-        cbar = plt.colorbar(mesh, ax=self.axes[subplot_index])
-        cbar.set_label(cbar_label)
-        return self.axes[subplot_index], cbar
-
-    return self.axes[subplot_index]
-
-
-
-
-def plot_radar_CFAD(Ze_EDGES,newgrid_mid,cfaddbz35_cal_alltime,save_flag,fig_path,fig_name):
-
->>>>>>> 2ead199e
-    """
-    generate radar CFAD figure
+def plot_radar_CFAD(Ze_EDGES, newgrid_mid, cfaddbz35_cal_alltime, save_flag, fig_path, fig_name):
+    """
+    Generate radar CFAD figure
 
     Parameters
     ----------
@@ -413,6 +173,77 @@
         output figure directory
     fig_name: string
         output figure name
+    """
+
+    # height
+    levStat_km = copy.deepcopy(newgrid_mid)
+    levStat_km_add0 = np.arange(len(levStat_km) + 1) * 0.48
+
+    fig, ax = plt.subplots(nrows=1, ncols=1, figsize=(5, 8))
+    clb_dy, clb_ddy = 0.15, 0.03
+
+    cdict = {'red': ((0., 1, 1),
+                    (0.05, 1, 1),
+                    (0.11, 0, 0),
+                    (0.66, 1, 1),
+                    (0.89, 1, 1),
+                    (1, 0.5, 0.5)),
+            'green': ((0., 1, 1),
+                    (0.05, 1, 1),
+                    (0.11, 0, 0),
+                    (0.375, 1, 1),
+                    (0.64, 1, 1),
+                    (0.91, 0, 0),
+                    (1, 0, 0)),
+            'blue': ((0., 1, 1),
+                    (0.05, 1, 1),
+                    (0.11, 1, 1),
+                    (0.34, 1, 1),
+                    (0.65, 0, 0),
+                    (1, 0, 0))}
+
+    palette = matplotlib.colors.LinearSegmentedColormap(
+        'my_colormap', cdict, 256)
+
+    c1 = ax.pcolormesh(Ze_EDGES, levStat_km_add0,
+                       cfaddbz35_cal_alltime, cmap=palette, vmin=0.0, vmax=0.2)
+    ax.set_xlabel('Ze bins [dBZ]')
+    ax.set_ylabel('Height [km]')
+    ax.set_title('Radar')
+    x1 = np.array(ax.get_position())[0, 0]
+    y1 = np.array(ax.get_position())[0, 1]
+    ddx = np.array(ax.get_position())[1, 0] - np.array(ax.get_position())[0, 0]
+    cb_ax = fig.add_axes([x1, y1-clb_dy, ddx, clb_ddy])
+    clb = fig.colorbar(c1, cax=cb_ax, orientation='horizontal')
+    clb.set_label('frequency')
+    ax.set_xlim(-50, 10)
+    ax.set_xticks(np.arange(7)*10-50)
+    ax.set_ylim(0, 15)
+
+    if save_flag == 'save':
+        fig.savefig(f'{fig_path}/CFAD_Radar_{fig_name}.png', dpi=400)
+
+
+
+def plot_lidar_SR_CFAD(SR_EDGES, newgrid_mid, cfadSR_cal_alltime, save_flag, fig_path, fig_name):
+    """
+    Generate lidar CFAD figure
+
+    Parameters
+    ----------
+    SR_EDGES: float
+        lidar SR CFAD bins, unit: none
+    newgrid_mid: float
+        height, unit: km
+    cfadSR_cal_alltime: float
+        lidar SR cfad, unit: none
+    save_flag: float
+        0 or 1, if save (1) the figure or not (0)
+    fig_path: string
+        output figure directory
+    fig_name: string
+        output figure name
+
     """
 
     # height
@@ -445,76 +276,6 @@
     palette = matplotlib.colors.LinearSegmentedColormap(
         'my_colormap', cdict, 256)
 
-    c1 = ax.pcolormesh(Ze_EDGES, levStat_km_add0,
-                       cfaddbz35_cal_alltime, cmap=palette, vmin=0.0, vmax=0.2)
-    ax.set_xlabel('Ze bins [dBZ]')
-    ax.set_ylabel('Height [km]')
-    ax.set_title('Radar')
-    x1 = np.array(ax.get_position())[0, 0]
-    y1 = np.array(ax.get_position())[0, 1]
-    ddx = np.array(ax.get_position())[1, 0]-np.array(ax.get_position())[0, 0]
-    cb_ax = fig.add_axes([x1, y1-clb_dy, ddx, clb_ddy])
-    clb = fig.colorbar(c1, cax=cb_ax, orientation='horizontal')
-    clb.set_label('frequency')
-    ax.set_xlim(-50, 10)
-    ax.set_xticks(np.arange(7)*10-50)
-    ax.set_ylim(0, 15)
-
-    if save_flag == 'save':
-        fig.savefig(f'{fig_path}/CFAD_Radar_{fig_name}.png', dpi=400)
-
-
-def plot_lidar_SR_CFAD(SR_EDGES, newgrid_mid, cfadSR_cal_alltime, save_flag, fig_path, fig_name):
-    """
-    Generate lidar CFAD figure
-
-    Parameters
-    ----------
-    SR_EDGES: float
-        lidar SR CFAD bins, unit: none
-    newgrid_mid: float
-        height, unit: km
-    cfadSR_cal_alltime: float
-        lidar SR cfad, unit: none
-    save_flag: float
-        0 or 1, if save (1) the figure or not (0)
-    fig_path: string
-        output figure directory
-    fig_name: string
-        output figure name
-
-    """
-
-    # height
-    levStat_km = copy.deepcopy(newgrid_mid)
-    levStat_km_add0 = np.arange(len(levStat_km) + 1) * 0.48
-
-    fig, ax = plt.subplots(nrows=1, ncols=1, figsize=(5, 8))
-    clb_dy, clb_ddy = 0.15, 0.03
-
-    cdict = {'red': ((0., 1, 1),
-                     (0.05, 1, 1),
-                     (0.11, 0, 0),
-                     (0.66, 1, 1),
-                     (0.89, 1, 1),
-                     (1, 0.5, 0.5)),
-             'green': ((0., 1, 1),
-                       (0.05, 1, 1),
-                       (0.11, 0, 0),
-                       (0.375, 1, 1),
-                       (0.64, 1, 1),
-                       (0.91, 0, 0),
-                       (1, 0, 0)),
-             'blue': ((0., 1, 1),
-                      (0.05, 1, 1),
-                      (0.11, 1, 1),
-                      (0.34, 1, 1),
-                      (0.65, 0, 0),
-                      (1, 0, 0))}
-
-    palette = matplotlib.colors.LinearSegmentedColormap(
-        'my_colormap', cdict, 256)
-
     SR_BINS_index = np.arange(len(SR_EDGES))
 
     c1 = ax.pcolormesh(SR_BINS_index, levStat_km_add0,
@@ -536,8 +297,6 @@
 
     if save_flag == 'save':
         fig.savefig(f'{fig_path}/CFAD_SR_{fig_name}.png', dpi=400)
-
-# plot radar lidar signal with all subcolumns
 
 
 def plot_every_subcolumn_timeseries_radarlidarsignal(
