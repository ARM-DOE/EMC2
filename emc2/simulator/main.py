--- conflicted
+++ resolved
@@ -8,12 +8,8 @@
 
 
 def make_simulated_data(model, instrument, N_columns, do_classify=False, unstack_dims=False,
-<<<<<<< HEAD
-                        calc_re=False, skip_subcol_gen=False, finalize_fields=False, calc_spectral_width=True,
+                        skip_subcol_gen=False, finalize_fields=False, calc_spectral_width=True,
                         subcol_gen_only=False,
-=======
-                        skip_subcol_gen=False, finalize_fields=False, 
->>>>>>> 8dbe8544
                         **kwargs):
     """
     This procedure will make all of the subcolumns and simulated data for each model column.
@@ -165,25 +161,10 @@
                         model, hyd_type, is_conv=True,
                         qc_flag=False, use_rad_logic=use_rad_logic, parallel=parallel, chunk=chunk)
 
-<<<<<<< HEAD
     # Skip moment calculations and return only subcolumn-distributed q and N, else continue to simulator
     if subcol_gen_only:
         print("User chose to return only subcolumn generation and skip moment calculations")
-    else:                    
-        # Calculate r_eff if requested
-        if np.logical_or(calc_re, model.model_name == "WRF"):
-            model_vars = [x for x in model.ds.variables.keys()]
-            for hyd_type in hydrometeor_classes:
-                if not model.strat_re_fields[hyd_type] in model_vars:
-                    model = calc_re_thompson(model, hyd_type,
-                                             is_conv=False, subcolumns=True,
-                                             **kwargs)
-                if model.process_conv:
-                    if not model.conv_re_fields[hyd_type] in model_vars:
-                            model = calc_re_thompson(model, hyd_type,
-                                                     is_conv=True, subcolumns=True,
-                                                     **kwargs)
-
+    else:
 
         # Radar Simulator
         if instrument.instrument_class.lower() == "radar":
@@ -193,17 +174,6 @@
                 del kwargs['ref_rng']
             else:
                 ref_rng = 1000
-=======
-
-    # Radar Simulator
-    if instrument.instrument_class.lower() == "radar":
-        print("Generating radar moments...")
-        if 'reg_rng' in kwargs.keys():
-            ref_rng = kwargs['ref_rng']
-            del kwargs['ref_rng']
-        else:
-            ref_rng = 1000
->>>>>>> 8dbe8544
 
             model = calc_radar_moments(
                 instrument, model, False, OD_from_sfc=OD_from_sfc, hyd_types=hyd_types,
